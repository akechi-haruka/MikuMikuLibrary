--- conflicted
+++ resolved
@@ -2,18 +2,10 @@
 
 public class BoneBinding
 {
-<<<<<<< HEAD
     public string Name { get; set; }
     public KeyBinding Position { get; set; }
     public KeyBinding Rotation { get; set; }
-=======
-    public class BoneBinding
-    {
-        public string Name { get; set; }
-        public KeyBinding Position { get; set; }
-        public KeyBinding Rotation { get; set; }
-        public KeyBinding IK { get; set; }
->>>>>>> ad8f9b5c
+    public KeyBinding IK { get; set; }
 
     public void Merge(BoneBinding other)
     {
@@ -22,35 +14,21 @@
         else if (other.Position != null)
             Position.Merge(other.Position);
 
-<<<<<<< HEAD
         if (Rotation == null)
             Rotation = other.Rotation;
         else if (other.Rotation != null)
             Rotation.Merge(other.Rotation);
+
+        if (IK == null)
+            IK = other.IK;
+        else if (other.IK != null)
+            IK.Merge(other.IK);
     }
 
     public void Sort()
     {
         Position?.Sort();
         Rotation?.Sort();
-=======
-            if ( Rotation == null )
-                Rotation = other.Rotation;
-            else if ( other.Rotation != null )
-                Rotation.Merge( other.Rotation );
-
-            if ( IK == null )
-                IK = other.IK;
-            else if ( other.IK != null )
-                IK.Merge( other.IK );
-        }
-
-        public void Sort()
-        {
-            Position?.Sort();
-            Rotation?.Sort();
-            IK?.Sort();
-        }
->>>>>>> ad8f9b5c
+        IK?.Sort();
     }
 }